#!/usr/bin/env julia
"""
Simple reader routines for loading output data.

Prerequisites:
--------------
HDF5.jl
FastGaussQuadrature.jl
"""

using HDF5
using CairoMakie
using FastGaussQuadrature

include("Structures.jl")
include("Basis.jl")

"""
Simple load routine for Athelas data.
"""
<<<<<<< HEAD
@views function Load_Output( fn::String  )
=======
function Load_Output( fn::String )
>>>>>>> 20d95af7
  println(fn)
  fid = h5open(fn, "r")

  # Time
  time::Float64 = fid["/Metadata/Time"][1]
  order::Int64 = fid["/Metadata/Order"][1]
  nX::Int64 = fid["/Metadata/nX"][1]

  x1::Array{Float64,1} = fid["/Spatial Grid/Grid"][:]
  dr::Array{Float64,1} = fid["/Spatial Grid/Widths"][:]

  uCF::Array{Float64,3} = zeros(order, nX, 3)

  for i in 1:order
    uCF[i, :, 1] = fid["/Conserved Fields/Specific Volume"][((i - 1) * nX + 1):(i * nX)]
    uCF[i, :, 2] = fid["/Conserved Fields/Velocity"][((i - 1) * nX + 1):(i * nX)]
    uCF[i, :, 3] = fid["/Conserved Fields/Specific Internal Energy"][((i - 1) * nX + 1):(i * nX)]
  end

  SlopeLimiter::Array{Int64,1} = fid["/Diagnostic Fields/Limiter"][:]

  uPF::Array{Float64,3} = zeros(order, nX, 3)
  uAF::Array{Float64,3} = zeros(order, nX, 3)

  state::State = State(time, uCF, uPF, uAF, SlopeLimiter)
  grid ::GridType = GridType(x1,dr) 

  close(fid)

  return state, grid, order
end

"""
Load athelas basis
"""
<<<<<<< HEAD
@views function LoadBasis(Dir::AbstractString, ProblemName::AbstractString,
                   order::Int64)
  fn::String = Dir * "athelas_basis_" * ProblemName * ".h5"
=======
function LoadBasis( fn::String )
>>>>>>> 20d95af7
  println(fn)
  fid = h5open(fn, "r")

  data::Array{Float64,3} = permutedims(fid["Basis"][:, :, :], [1, 3, 2])

  Basis = BasisType(order, data)

  close(fid)

  return Basis
end

fn = "../bin/athelas_Sod_final.h5"
data, grid, order = Load_Output( fn )

fig = Figure()
scatter( fig[1,1], grid.r, 1.0 ./ data.uCF[1,:,1] )
save("sod.png", fig )<|MERGE_RESOLUTION|>--- conflicted
+++ resolved
@@ -18,11 +18,7 @@
 """
 Simple load routine for Athelas data.
 """
-<<<<<<< HEAD
-@views function Load_Output( fn::String  )
-=======
 function Load_Output( fn::String )
->>>>>>> 20d95af7
   println(fn)
   fid = h5open(fn, "r")
 
@@ -58,13 +54,7 @@
 """
 Load athelas basis
 """
-<<<<<<< HEAD
-@views function LoadBasis(Dir::AbstractString, ProblemName::AbstractString,
-                   order::Int64)
-  fn::String = Dir * "athelas_basis_" * ProblemName * ".h5"
-=======
 function LoadBasis( fn::String )
->>>>>>> 20d95af7
   println(fn)
   fid = h5open(fn, "r")
 
