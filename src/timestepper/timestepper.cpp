--- conflicted
+++ resolved
@@ -44,9 +44,6 @@
   return integrator_.num_stages;
 }
 
-<<<<<<< HEAD
-} // namespace athelas
-=======
 // Computes number of evolved vars.
 // Can't be used for mass fractions when mixing is considered
 // Will have to remove / change at that point.
@@ -71,4 +68,5 @@
 
   return base + additional_vars;
 }
->>>>>>> 1b76232f
+
+} // namespace athelas