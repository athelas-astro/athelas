--- conflicted
+++ resolved
@@ -9,49 +9,16 @@
 
 template <class EOS>
 class EosBase {
-<<<<<<< HEAD
-  public:
-    void PressureFromConserved( const Real Tau, const Real V, const Real Bm,
-                                const Real EmT, Real &P ) const {
-      static_cast<EOS const *>(this)->PressureFromConserved( Tau, V, Bm, EmT, P );
-    }
-    void Soun7dSpeedFromConserved( const Real Tau, const Real V, const Real Bm,
-                                   const Real EmT, Real Cs ) const {
-      static_cast<EOS const *>(this)->SoundSpeedFromConserved( 
-              Tau, V, Bm, EmT, Cs );
-    }
-    void TemperatureFromTauPressureAbar( const Real Tau, const Real P, 
-            const Real Abar, Real &T ) const {
-        static_cast<EOS const *>(this)->TemperatureFromTauPressureAbar(
-                Tau, P, Abar, T );
-    }
-    void TemperatureFromTauPressure( const Real Tau, const Real P, 
-            Real &T ) const {
-        static_cast<EOS const *>(this)->TemperatureFromPressureDensity( 
-                Tau, P, T );
-    }
-    void RadiationPressure( const Real T, Real &Prad ) const {
-        static_cast<EOS const *>(this)->RadiationPressure( T, Prad );
-    }
-    Real ComputeInternalEnergy( const View3D U, ModalBasis *Basis, 
-            const UInt iX, const UInt iN ) const {
-        return static_cast<EOS const *>(this)->ComputeInternalEnergy( U, Basis, 
-                iX, iN );
-    }
-    Real ComputeInternalEnergy( const View3D U, const UInt iX ) const { 
-        return static_cast<EOS const *>(this)->ComputeInternalEnergy( U, iX );
-    }
-=======
  public:
-  Real PressureFromConserved( const Real Tau, const Real V, const Real EmT,
+  Real PressureFromConserved( const Real Tau, const Real V, const Real Bm, const Real EmT,
                               Real *lambda ) const {
-    return static_cast<EOS const *>( this )->PressureFromConserved( Tau, V, EmT,
+    return static_cast<EOS const *>( this )->PressureFromConserved( Tau, V, Bm, EmT,
                                                                     lambda );
   }
-  Real SoundSpeedFromConserved( const Real Tau, const Real V, const Real EmT,
+  Real SoundSpeedFromConserved( const Real Tau, const Real V, const Real Bm, const Real EmT,
                                 Real *lambda ) const {
     return static_cast<EOS const *>( this )->SoundSpeedFromConserved(
-        Tau, V, EmT, lambda );
+        Tau, V, Bm, EmT, lambda );
   }
   Real TemperatureFromTauPressureAbar( const Real Tau, const Real P,
                                        const Real Abar, Real *lambda ) const {
@@ -66,7 +33,6 @@
   Real RadiationPressure( const Real T, Real *lambda ) const {
     return static_cast<EOS const *>( this )->RadiationPressure( T, lambda );
   }
->>>>>>> 5a6f2351
 };
 
 #endif // _EOS_BASE_HPP_