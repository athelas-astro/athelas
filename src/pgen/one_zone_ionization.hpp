--- conflicted
+++ resolved
@@ -79,23 +79,14 @@
   const double gm1 = gamma - 1.0;
   const double sie = constants::k_B * temperature / (gm1 * mu * constants::m_p);
 
-<<<<<<< HEAD
   std::shared_ptr<atom::CompositionData> comps =
-      std::make_shared<atom::CompositionData>(grid->get_n_elements() + 2, order,
-                                              ncomps);
+      std::make_shared<atom::CompositionData>(
+          grid->get_n_elements() + 2, order, ncomps,
+          state->params()->get<int>("n_stages"));
   std::shared_ptr<atom::IonizationState> ionization_state =
       std::make_shared<atom::IonizationState>(
           grid->get_n_elements() + 2, nNodes, saha_ncomps, saha_ncomps + 1,
           fn_ionization, fn_deg);
-=======
-  std::shared_ptr<CompositionData> comps = std::make_shared<CompositionData>(
-      grid->get_n_elements() + 2, order, ncomps,
-      state->params()->get<int>("n_stages"));
-  std::shared_ptr<IonizationState> ionization_state =
-      std::make_shared<IonizationState>(grid->get_n_elements() + 2, nNodes,
-                                        saha_ncomps, saha_ncomps + 1,
-                                        fn_ionization, fn_deg);
->>>>>>> 1b76232f
   auto mass_fractions = comps->mass_fractions();
   auto charges = comps->charge();
   auto neutrons = comps->neutron_number();
