/**
 * @file initialization.hpp
 * --------------
 *
 * @author Brandon L. Barker
 * @brief Top level problem initialization
 *
 * @details Calls specific problem pgen functions.
 */

#pragma once

#include <string>

#include "eos/eos_variant.hpp"
#include "geometry/grid.hpp"
#include "pgen/advection.hpp"
#include "pgen/ejecta_csm.hpp"
#include "pgen/hydrostatic_balance.hpp"
#include "pgen/marshak.hpp"
#include "pgen/moving_contact.hpp"
#include "pgen/ni_decay.hpp"
#include "pgen/noh.hpp"
#include "pgen/one_zone_ionization.hpp"
#include "pgen/problem_in.hpp"
#include "pgen/rad_advection.hpp"
#include "pgen/rad_equilibrium.hpp"
#include "pgen/rad_shock.hpp"
#include "pgen/rad_shock_steady.hpp"
#include "pgen/sedov.hpp"
#include "pgen/shockless_noh.hpp"
#include "pgen/shu_osher.hpp"
#include "pgen/smooth_flow.hpp"
#include "pgen/sod.hpp"
#include "state/state.hpp"
#include "utils/error.hpp"

namespace athelas {

/**
 * Initialize the conserved Fields for various problems.
 **/
void initialize_fields(State *state, GridStructure *grid, const eos::EOS *eos,
                       ProblemIn *pin, basis::ModalBasis *fluid_basis = nullptr,
                       basis::ModalBasis *radiation_basis = nullptr) {

  const auto problem_name = pin->param()->get<std::string>("problem.problem");

  // This is clunky and not elegant but it works.
  if (problem_name == "sod") {
    sod_init(state, grid, pin, eos, fluid_basis);
  } else if (problem_name == "shu_osher") {
    shu_osher_init(state, grid, pin, eos, fluid_basis);
  } else if (problem_name == "moving_contact") {
    moving_contact_init(state, grid, pin, eos, fluid_basis);
  } else if (problem_name == "hydrostatic_balance") {
    hydrostatic_balance_init(state, grid, pin, eos, fluid_basis);
  } else if (problem_name == "smooth_advection") {
    advection_init(state, grid, pin, eos, fluid_basis);
  } else if (problem_name == "sedov") {
    sedov_init(state, grid, pin, eos, fluid_basis);
  } else if (problem_name == "noh") {
    noh_init(state, grid, pin, eos, fluid_basis);
  } else if (problem_name == "shockless_noh") {
    shockless_noh_init(state, grid, pin, eos, fluid_basis);
  } else if (problem_name == "smooth_flow") {
    smooth_flow_init(state, grid, pin, eos, fluid_basis);
  } else if (problem_name == "ejecta_csm") {
    ejecta_csm_init(state, grid, pin, eos, fluid_basis);
  } else if (problem_name == "rad_equilibrium") {
    rad_equilibrium_init(state, grid, pin, eos, fluid_basis, radiation_basis);
  } else if (problem_name == "rad_advection") {
    rad_advection_init(state, grid, pin, eos, fluid_basis, radiation_basis);
  } else if (problem_name == "rad_shock_steady") {
    rad_shock_steady_init(state, grid, pin, eos, fluid_basis, radiation_basis);
  } else if (problem_name == "rad_shock") {
    rad_shock_init(state, grid, pin, eos, fluid_basis, radiation_basis);
  } else if (problem_name == "marshak") {
    marshak_init(state, grid, pin, eos, fluid_basis, radiation_basis);
  } else if (problem_name == "one_zone_ionization") {
    one_zone_ionization_init(state, grid, pin, eos, fluid_basis);
  } else if (problem_name == "ni_decay") {
    ni_decay_init(state, grid, pin, eos, fluid_basis);
  } else {
    THROW_ATHELAS_ERROR("Please choose a valid problem_name!");
  }
<<<<<<< HEAD
}

} // namespace athelas
=======

  // set the first stage
  auto u_s = state->u_cf_stages();
  auto uCF = Kokkos::subview(u_s, 0, Kokkos::ALL, Kokkos::ALL, Kokkos::ALL);
  uCF = state->u_cf();
}
>>>>>>> 1b76232f
<|MERGE_RESOLUTION|>--- conflicted
+++ resolved
@@ -84,15 +84,11 @@
   } else {
     THROW_ATHELAS_ERROR("Please choose a valid problem_name!");
   }
-<<<<<<< HEAD
-}
-
-} // namespace athelas
-=======
 
   // set the first stage
   auto u_s = state->u_cf_stages();
   auto uCF = Kokkos::subview(u_s, 0, Kokkos::ALL, Kokkos::ALL, Kokkos::ALL);
   uCF = state->u_cf();
 }
->>>>>>> 1b76232f
+
+} // namespace athelas