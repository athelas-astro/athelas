#include "driver.hpp"
#include "basis/polynomial_basis.hpp"
#include "eos/eos_variant.hpp"
#include "fluid/hydro_package.hpp"
#include "gravity/gravity_package.hpp"
#include "heating/nickel_package.hpp"
#include "history/quantities.hpp"
#include "initialization.hpp"
#include "interface/packages_base.hpp"
#include "io/io.hpp"
#include "limiters/slope_limiter.hpp"
#include "opacity/opac_variant.hpp"
#include "pgen/problem_in.hpp"
#include "radiation/radhydro_package.hpp"
#include "state/state.hpp"
#include "timestepper/timestepper.hpp"
#include "utils/abstractions.hpp"
#include "utils/error.hpp"

namespace athelas {

using basis::ModalBasis;
using io::write_basis, io::write_state, io::print_simulation_parameters;

auto Driver::execute() -> int {
  static const auto nx = pin_->param()->get<int>("problem.nx");
  static const bool rad_active = pin_->param()->get<bool>("physics.rad_active");

  // --- Timer ---
  Kokkos::Timer timer_zone_cycles;
  double zc_ws = 0.0; // zone cycles / wall second

  const double nlim = (pin_->param()->get<double>("problem.nlim")) == -1
                          ? std::numeric_limits<double>::infinity()
                          : pin_->param()->get<double>("problem.nlim");
  const auto ncycle_out = pin_->param()->get<int>("output.ncycle_out");
  const auto dt_init = pin_->param()->get<double>("output.initial_dt");
  const auto dt_init_frac = pin_->param()->get<double>("output.dt_init_frac");
  const auto dt_hdf5 = pin_->param()->get<double>("output.dt_hdf5");

  dt_ = dt_init;
  TimeStepInfo dt_info{.t = time_, .dt = dt_, .dt_a = dt_, .stage = -1};

  // some startup io
  manager_->fill_derived(state_.get(), grid_, dt_info);
  write_basis(fluid_basis_.get(),
              pin_->param()->get<std::string>("problem.problem"));
  print_simulation_parameters(grid_, pin_.get());
  write_state(state_.get(), grid_, &sl_hydro_, pin_.get(), time_,
              pin_->param()->get<int>("fluid.porder"), 0, rad_active);
  history_->write(*state_, grid_, fluid_basis_.get(), radiation_basis_.get(),
                  time_);

  // --- Evolution loop ---
  int iStep = 0;
  int i_out_h5 = 1; // output label, start 1
  int i_out_hist = 1; // output hist
  std::println("# Step    t       dt       zone_cycles / wall_second");
  while (time_ < t_end_ && iStep <= nlim) {

    dt_ = std::min(manager_->min_timestep(
                       state_.get(), grid_,
                       {.t = time_, .dt = dt_, .dt_a = 0.0, .stage = 0}),
                   dt_ * dt_init_frac);
    if (time_ + dt_ > t_end_) {
      dt_ = t_end_ - time_;
    }

    if (!rad_active) {
      ssprk_.step(manager_.get(), state_.get(), grid_, time_, dt_, &sl_hydro_);
    } else {
      try {
        ssprk_.step_imex(manager_.get(), state_.get(), grid_, time_, dt_,
                         &sl_hydro_, &sl_rad_);
      } catch (const AthelasError &e) {
        std::cerr << e.what() << "\n";
        return AthelasExitCodes::FAILURE;
      } catch (const std::exception &e) {
        std::cerr << "Library Error: " << e.what() << "\n";
        return AthelasExitCodes::FAILURE;
      }
    }

#ifdef ATHELAS_DEBUG
    try {
      check_state(state_.get(), grid_.get_ihi(), rad_active);
    } catch (const AthelasError &e) {
      std::cerr << e.what() << std::endl;
      std::println("!!! Bad State found, writing _final_ output file ...");
      write_state(state_.get(), grid_, &sl_hydro_, pin_.get(), time_,
                  pin_->param()->get<int>("fluid.porder"), -1, rad_active);
      return AthelasExitCodes::FAILURE;
    }
#endif

    time_ += dt_;

    // Write state, other io
    if (time_ >= i_out_h5 * dt_hdf5) {
      manager_->fill_derived(state_.get(), grid_, dt_info);
      write_state(state_.get(), grid_, &sl_hydro_, pin_.get(), time_,
                  fluid_basis_->get_order(), i_out_h5, rad_active);
      i_out_h5 += 1;
    }

    if (time_ >= i_out_hist * pin_->param()->get<double>("output.hist_dt")) {
      history_->write(*state_, grid_, fluid_basis_.get(),
                      radiation_basis_.get(), time_);
      i_out_hist += 1;
    }

    // timer
    if (iStep % ncycle_out == 0) {
      zc_ws =
          static_cast<double>(ncycle_out) * nx / timer_zone_cycles.seconds();
      std::println("{} {:.5e} {:.5e} {:.5e}", iStep, time_, dt_, zc_ws);
      timer_zone_cycles.reset();
    }

    iStep++;
  }

  manager_->fill_derived(state_.get(), grid_, dt_info);
  write_state(state_.get(), grid_, &sl_hydro_, pin_.get(), time_,
              pin_->param()->get<int>("fluid.porder"), -1, rad_active);

  return AthelasExitCodes::SUCCESS;
}

void Driver::initialize(ProblemIn *pin) { // NOLINT
  using fluid::HydroPackage;
  using gravity::GravityPackage;
  using nickel::NickelHeatingPackage;

  const auto nx = pin_->param()->get<int>("problem.nx");
  const int max_order =
      std::max(pin_->param()->get<int>("fluid.porder"),
               pin_->param()->get<int>("radiation.porder", 1));
  const auto cfl =
      compute_cfl(pin_->param()->get<double>("problem.cfl"), max_order);

  if (!restart_) {
    // The pattern here is annoying and due to a chicken-and-egg
    // pattern between problem generation and basis construction.
    // Some problems, like Shu-Osher, need the basis at setup
    // to perform the L2 projection from nodal to modal
    // representation. Basis construction, however, requires the
    // nodal density field as density weighted inner products are used.
    // So here, the firist initialize_fields call may only populate nodal
    // density in uPF. Then bases are constructed. Then, the second
    // initialize_fields call populates the conserved variables.
    // For simple cases, like Sod, the layering is redundant, as
    // the bases are never used.
    initialize_fields(state_.get(), &grid_, eos_.get(), pin);

    // --- Datastructure for modal basis ---
    static const bool rad_active =
        pin_->param()->get<bool>("physics.rad_active");
    fluid_basis_ = std::make_unique<ModalBasis>(
        poly_basis::poly_basis::legendre, state_->u_pf(), &grid_,
        pin->param()->get<int>("fluid.porder"),
        pin->param()->get<int>("fluid.nnodes"),
        pin->param()->get<int>("problem.nx"), true);
    if (rad_active) {
      radiation_basis_ = std::make_unique<ModalBasis>(
          poly_basis::poly_basis::legendre, state_->u_pf(), &grid_,
          pin->param()->get<int>("radiation.porder"),
          pin->param()->get<int>("radiation.nnodes"),
          pin->param()->get<int>("problem.nx"), false);
    }

    // --- Phase 2: Re-initialize with modal projection ---
    // This will use the nodal density from Phase 1 to construct proper modal
    // coefficients
    initialize_fields(state_.get(), &grid_, eos_.get(), pin, fluid_basis_.get(),
                      radiation_basis_.get());
  }

  const bool rad_active = pin->param()->get<bool>("physics.rad_active");
  const bool gravity_active = pin->param()->get<bool>("physics.gravity_active");
  const bool ni_heating_active =
      pin->param()->get<bool>("physics.heating.nickel.enabled");

  // --- Init physics package manager ---
  // NOTE: Hydro/RadHydro should be registered first
  if (rad_active) {
    manager_->add_package(RadHydroPackage{
        pin, ssprk_.n_stages(), eos_.get(), opac_.get(), fluid_basis_.get(),
        radiation_basis_.get(), bcs_.get(), cfl, nx, true});
  } else {
    [[unlikely]] // pure Hydro
    manager_->add_package(HydroPackage{pin, ssprk_.n_stages(), eos_.get(),
                                       fluid_basis_.get(), bcs_.get(), cfl, nx,
                                       true});
  }
  if (gravity_active) {
    manager_->add_package(
        GravityPackage{pin, pin->param()->get<GravityModel>("gravity.model"),
                       pin->param()->get<double>("gravity.gval"),
                       fluid_basis_.get(), cfl, true});
  }
  if (ni_heating_active) {
    manager_->add_package(NickelHeatingPackage{pin, fluid_basis_.get(), true});
  }
  auto registered_pkgs = manager_->get_package_names();
  std::print("# Registered Packages ::");
  for (auto name : registered_pkgs) {
    std::print(" {}", name);
  }
  std::print("\n\n");

  // --- slope limiter to initial condition ---
  apply_slope_limiter(&sl_hydro_, state_->u_cf(), &grid_, fluid_basis_.get(),
                      eos_.get());

  // --- Add history outputs ---
  // NOTE: Could be nice to have gravitational energy added
  // to total, conditionally.
  history_->add_quantity("Total Mass [g]", analysis::total_mass);
  history_->add_quantity("Total Fluid Energy [erg]",
                         analysis::total_fluid_energy);
  history_->add_quantity("Total Internal Energy [erg]",
                         analysis::total_internal_energy);
  history_->add_quantity("Total Kinetic Energy [erg]",
                         analysis::total_kinetic_energy);

  if (gravity_active) {
    history_->add_quantity("Total Gravitational Energy [erg]",
                           analysis::total_gravitational_energy);
  }

  if (rad_active) {
    history_->add_quantity("Total Radiation Momentum [g cm / s]",
                           analysis::total_rad_momentum);
    history_->add_quantity("Total Momentum [g cm / s]",
                           analysis::total_momentum);
    history_->add_quantity("Total Radiation Energy [erg]",
                           analysis::total_rad_energy);
    history_->add_quantity("Total Energy [erg]", analysis::total_energy);
  }
  history_->add_quantity("Total Fluid Momentum [g cm / s]",
                         analysis::total_fluid_momentum);
<<<<<<< HEAD
}

} // namespace athelas
=======

  // total nickel56, cobalt56, iron56
  if (ni_heating_active) {
    history_->add_quantity("Total 56Ni Mass [g]", analysis::total_mass_ni56);
    history_->add_quantity("Total 56Co Mass [g]", analysis::total_mass_co56);
    history_->add_quantity("Total 56Fe Mass [g]", analysis::total_mass_fe56);
  }
}
>>>>>>> 1b76232f
<|MERGE_RESOLUTION|>--- conflicted
+++ resolved
@@ -240,11 +240,6 @@
   }
   history_->add_quantity("Total Fluid Momentum [g cm / s]",
                          analysis::total_fluid_momentum);
-<<<<<<< HEAD
-}
-
-} // namespace athelas
-=======
 
   // total nickel56, cobalt56, iron56
   if (ni_heating_active) {
@@ -253,4 +248,5 @@
     history_->add_quantity("Total 56Fe Mass [g]", analysis::total_mass_fe56);
   }
 }
->>>>>>> 1b76232f
+
+} // namespace athelas