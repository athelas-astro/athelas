--- conflicted
+++ resolved
@@ -109,23 +109,14 @@
     Real zc_ws = 0.0; // zone cycles / wall second
 
     // --- Evolution loop ---
-<<<<<<< HEAD
-    const int i_print = 5000; // std out
-    const int i_write = 5000; // h5 out
-    int iStep         = 0;
-    int i_out         = 1; // output label, start 1
-    std::cout << " ~ Step\tt\tdt" << std::endl;
-    while ( t < t_end ) {
-=======
+    const int i_print = 100; // std out
+    const int i_write = 100; // h5 out
     int iStep   = 0;
-    int i_print = 100; // std out
-    int i_write = 10; // h5 out
     int i_out   = 1; // output label, start 1
     std::cout << " ~ Step    t       dt       zone_cycles / wall_second\n"
               << std::endl;
-    while ( t < t_end && iStep >= 0 ) {
+    while ( t < t_end ) {
       timer_zone_cycles.reset( );
->>>>>>> 436a67c8
 
       // TODO: ComputeTimestep_Rad
       dt = ComputeTimestep_Fluid( state.Get_uCF( ), &Grid, &eos, CFL );
