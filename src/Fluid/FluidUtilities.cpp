--- conflicted
+++ resolved
@@ -62,61 +62,32 @@
  * Return a component iCF of the flux vector.
  * TODO: Flux_Fluid needs streamlining
  **/
-<<<<<<< HEAD
 Real Flux_Fluid( const Real Tau, const Real V, const Real Bm,
-                 const Real P,   const UInt iCF )
-{
-  if ( iCF == 0 )
-  {
-    return -V;
-  }
-  else if ( iCF == 1 )
-  {
-    return +P + Bm * Bm / ( 2.0 * Tau * Tau )
-              - Bm * Bm / ( Tau * Tau ) ;
-  }
-  else if ( iCF == 2 )
-  {
-    return +P * V + Bm * Bm * V / ( 2.0 * Tau * Tau )
-                  - Bm * Bm * V / ( Tau * Tau );
-  }
-  else if ( iCF == 3 )
-  {
-    return -( Bm / Tau ) * V;
-  }
-  else
-  { // Error case. Shouldn't ever trigger.
-    throw Error( " ! Please input a valid iCF! (0,1,2,3). " );
-=======
-Real Flux_Fluid( const Real V, const Real P, const int iCF ) {
+                 const Real P,   const int iCF ) {
   if ( iCF == 0 ) {
     return -V;
   } else if ( iCF == 1 ) {
-    return +P;
+    return +P + Bm * Bm / ( 2.0 * Tau * Tau )
+              - Bm * Bm / ( Tau * Tau );
   } else if ( iCF == 2 ) {
-    return +P * V;
+    return +P * V + Bm * Bm * V / ( 2.0 * Tau * Tau )
+                  - Bm * Bm * V / ( Tau * Tau );
+  } else if ( iCF == 3 ) {
+    return - ( Bm / Tau ) * V;
   } else { // Error case. Shouldn't ever trigger.
-    throw Error( " ! Please input a valid iCF! (0,1,2). " );
->>>>>>> 5a6f2351
+    throw Error( " ! Please input a valid iCF! (0,1,2,3). " );
     return -1.0; // just a formality.
   }
 }
 
-<<<<<<< HEAD
-/* Fluid radiation sources */
-Real Source_Fluid_Rad( Real D, Real V, Real T, Real X, Real kappa,
-                       Real E, Real F, Real Pr, UInt iCF ) {
-  assert ( iCF == 0 || iCF == 1 || iCF == 2 || iCF == 3 );
-=======
 /**
  * Fluid radiation sources. Kind of redundant with Rad_sources.
  * TODO: extend to O(b^2)
  **/
 Real Source_Fluid_Rad( Real D, Real V, Real T, Real X, Real kappa, Real E,
                        Real F, Real Pr, int iCF ) {
-  assert( iCF == 0 || iCF == 1 || iCF == 2 );
+  assert( iCF == 0 || iCF == 1 || iCF == 2 || iCF == 3 );
   if ( iCF == 0 ) return 0.0; // rad doesn't source mass
->>>>>>> 5a6f2351
 
   const Real c = constants::c_cgs;
 
@@ -129,7 +100,6 @@
  * Gudonov style numerical flux. Constucts v*, p*, and B* states.
  **/
 void NumericalFlux_Gudonov( const Real vL, const Real vR, const Real pL,
-<<<<<<< HEAD
                             const Real pR,
                             const Real zL, const Real zR,
                             Real &Flux_U, Real &Flux_P, Real &Flux_B )
@@ -170,12 +140,6 @@
   Flux_4 = ( lamR * BL * vL - lamL * BR * vR + lamProd * BmDiff )
            / lamDiff;
 
-=======
-                            const Real pR, const Real zL, const Real zR,
-                            Real &Flux_U, Real &Flux_P ) {
-  Flux_U = ( pL - pR + zR * vR + zL * vL ) / ( zR + zL );
-  Flux_P = ( zR * pL + zL * pR + zL * zR * ( vL - vR ) ) / ( zR + zL );
->>>>>>> 5a6f2351
 }
 
 /**
@@ -216,14 +180,9 @@
 
         Real dr = Grid->Get_Widths( iX );
 
-<<<<<<< HEAD
-        Real Cs = 0.0;
-        eos->SoundSpeedFromConserved( tau_x, vel_x, Bm_x, eint_x, Cs );
-=======
         auto lambda = nullptr;
         const Real Cs =
-            eos->SoundSpeedFromConserved( tau_x, vel_x, eint_x, lambda );
->>>>>>> 5a6f2351
+            eos->SoundSpeedFromConserved( tau_x, vel_x, Bm_x, eint_x, lambda );
         Real eigval = Cs;
 
         Real dt_old = std::abs( dr ) / std::abs( eigval );
