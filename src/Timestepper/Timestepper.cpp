--- conflicted
+++ resolved
@@ -22,37 +22,19 @@
  * Lots of structures used in Fluid Discretization live here.
  **/
 TimeStepper::TimeStepper( ProblemIn *pin, GridStructure &Grid )
-<<<<<<< HEAD
-    : mSize( Grid.Get_nElements( ) + 2 * Grid.Get_Guard( ) ), nStages( pin->nStages ),
-      tOrder( pin->tOrder ), BC( pin->BC ), a_jk( "RK a_jk", nStages, nStages ),
-      b_jk( "RK b_jk", nStages, nStages ),
+    : mSize( Grid.Get_nElements( ) + 2 * Grid.Get_Guard( ) ),
+      nStages( pin->nStages ), tOrder( pin->tOrder ), BC( pin->BC ),
+      a_jk( "RK a_jk", nStages, nStages ), b_jk( "RK b_jk", nStages, nStages ),
       U_s( "U_s", nStages + 1, 4, mSize + 1, pin->pOrder ),
       dU_s( "dU_s", nStages + 1, 4, mSize + 1, pin->pOrder ),
-      SumVar_U( "SumVar_U", 4, mSize + 1,pin-> pOrder ),
-      Grid_s( nStages + 1,
-              GridStructure( pin ) ), 
+      SumVar_U( "SumVar_U", 4, mSize + 1, pin->pOrder ),
+      Grid_s( nStages + 1, GridStructure( pin ) ),
       StageData( "StageData", nStages + 1, mSize + 1 ),
       Flux_q( "Flux_q", 4, mSize + 1, Grid.Get_nNodes( ) ),
       dFlux_num( "Numerical Flux", 4, mSize + 1 ),
       uCF_F_L( "Face L", 4, mSize ), uCF_F_R( "Face R", 4, mSize ),
-      Flux_U( "Flux_U", nStages + 1, mSize + 1 ), Flux_P( "Flux_P", mSize + 1 ),
-      Flux_B( "Flux_B", mSize + 1 )
-{
-=======
-    : mSize( Grid.Get_nElements( ) + 2 * Grid.Get_Guard( ) ),
-      nStages( pin->nStages ), tOrder( pin->tOrder ), BC( pin->BC ),
-      a_jk( "RK a_jk", nStages, nStages ), b_jk( "RK b_jk", nStages, nStages ),
-      U_s( "U_s", nStages + 1, 3, mSize + 1, pin->pOrder ),
-      dU_s( "dU_s", nStages + 1, 3, mSize + 1, pin->pOrder ),
-      SumVar_U( "SumVar_U", 3, mSize + 1, pin->pOrder ),
-      Grid_s( nStages + 1, GridStructure( pin ) ),
-      StageData( "StageData", nStages + 1, mSize + 1 ),
-      Flux_q( "Flux_q", 3, mSize + 1, Grid.Get_nNodes( ) ),
-      dFlux_num( "Numerical Flux", 3, mSize + 1 ),
-      uCF_F_L( "Face L", 3, mSize ), uCF_F_R( "Face R", 3, mSize ),
       Flux_U( "Flux_U", nStages + 1, mSize + 1 ),
-      Flux_P( "Flux_P", mSize + 1 ) {
->>>>>>> 5a6f2351
+      Flux_P( "Flux_P", mSize + 1 ), Flux_B( "Flux_B", mSize + 1 ) {
 
   // --- Call Initialization ---
   InitializeTimestepper( );
@@ -226,11 +208,7 @@
   Kokkos::parallel_for(
       "Timestepper 2",
       Kokkos::MDRangePolicy<Kokkos::Rank<3>>( { 0, 0, 0 },
-<<<<<<< HEAD
-                                              { order, ihi + 2, 4 } ),
-=======
                                               { order, ihi + 2, nvars } ),
->>>>>>> 5a6f2351
       KOKKOS_LAMBDA( const int k, const int iX, const int iCF ) {
         U_s( 0, iCF, iX, k ) = U( iCF, iX, k );
       } );
@@ -249,11 +227,7 @@
     Kokkos::parallel_for(
         "Timestepper 3",
         Kokkos::MDRangePolicy<Kokkos::Rank<3>>( { 0, 0, 0 },
-<<<<<<< HEAD
-                                                { order, ihi + 2, 4 } ),
-=======
                                                 { order, ihi + 2, nvars } ),
->>>>>>> 5a6f2351
         KOKKOS_LAMBDA( const int k, const int iX, const int iCF ) {
           SumVar_U( iCF, iX, k ) = 0.0;
           StageData( iS, iX )    = 0.0;
@@ -268,23 +242,14 @@
       auto dUsj =
           Kokkos::subview( dU_s, j, Kokkos::ALL, Kokkos::ALL, Kokkos::ALL );
       auto Flux_Uj = Kokkos::subview( Flux_U, j, Kokkos::ALL );
-<<<<<<< HEAD
-      ComputeIncrement( Usj, uCR, Grid_s[j], Basis, eos, dUsj, Flux_q, dFlux_num,
-                        uCF_F_L, uCF_F_R, Flux_Uj, Flux_P, Flux_B, opts );
-=======
       ComputeIncrement( Usj, uCR, Grid_s[j], Basis, eos, dUsj, Flux_q,
-                        dFlux_num, uCF_F_L, uCF_F_R, Flux_Uj, Flux_P, opts );
->>>>>>> 5a6f2351
+                        dFlux_num, uCF_F_L, uCF_F_R, Flux_Uj, Flux_P, Flux_B, opts );
 
       // inner sum
       Kokkos::parallel_for(
           "Timestepper 4",
           Kokkos::MDRangePolicy<Kokkos::Rank<3>>( { 0, 0, 0 },
-<<<<<<< HEAD
-                                                  { order, ihi + 2, 4 } ),
-=======
                                                   { order, ihi + 2, nvars } ),
->>>>>>> 5a6f2351
           KOKKOS_LAMBDA( const int k, const int iX, const int iCF ) {
             SumVar_U( iCF, iX, k ) += a_jk( i, j ) * Usj( iCF, iX, k ) +
                                       dt * b_jk( i, j ) * dUsj( iCF, iX, k );
@@ -301,11 +266,7 @@
     Kokkos::parallel_for(
         "Timestepper 5",
         Kokkos::MDRangePolicy<Kokkos::Rank<3>>( { 0, 0, 0 },
-<<<<<<< HEAD
-                                                { order, ihi + 2, 4 } ),
-=======
                                                 { order, ihi + 2, nvars } ),
->>>>>>> 5a6f2351
         KOKKOS_LAMBDA( const int k, const int iX, const int iCF ) {
           U_s( iS, iCF, iX, k ) = SumVar_U( iCF, iX, k );
         } );
@@ -323,11 +284,7 @@
   Kokkos::parallel_for(
       "Timestepper Final",
       Kokkos::MDRangePolicy<Kokkos::Rank<3>>( { 0, 0, 0 },
-<<<<<<< HEAD
-                                              { order, ihi + 2, 4 } ),
-=======
                                               { order, ihi + 2, nvars } ),
->>>>>>> 5a6f2351
       KOKKOS_LAMBDA( const int k, const int iX, const int iCF ) {
         U( iCF, iX, k ) = U_s( nStages, iCF, iX, k );
       } );
@@ -387,7 +344,7 @@
           Kokkos::subview( dU_s, j, Kokkos::ALL, Kokkos::ALL, Kokkos::ALL );
       auto Flux_Uj = Kokkos::subview( Flux_U, j, Kokkos::ALL );
       ComputeIncrementRad( Usj, uCF, Grid, Basis, eos, dUsj, Flux_q, dFlux_num,
-                           uCF_F_L, uCF_F_R, Flux_Uj, Flux_P, opts );
+                           uCF_F_L, uCF_F_R, Flux_Uj, Flux_P, Flux_B, opts );
 
       // inner sum
       Kokkos::parallel_for(
