--- conflicted
+++ resolved
@@ -68,21 +68,12 @@
     // --- Create the Grid object ---
     GridStructure Grid( &pin );
 
-<<<<<<< HEAD
-   // --- Create the data structures ---
-   const int nCF = 4;
-   const int nPF = 3;
-   const int nAF = 1;
-   const int nCR = 2;
-   State state( nCF, nCR, nPF, nAF, nX, nGuard, nNodes, order );
-=======
     // --- Create the data structures ---
-    const int nCF = 3;
+    const int nCF = 4;
     const int nPF = 3;
     const int nAF = 1;
     const int nCR = 2;
     State state( nCF, nCR, nPF, nAF, nX, nGuard, nNodes, order );
->>>>>>> 5a6f2351
 
     IdealGas eos( gamma_ideal );
 
