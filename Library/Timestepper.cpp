/**
 * File     :  Timestepper.cpp
 * --------------
 *
 * Author   : Brandon L. Barker
 * Purpose  : SSPRK timestepping routines
 **/

#include <iostream>
#include <vector>

#include "Error.h"
#include "Grid.h"
#include "SlopeLimiter.h"
#include "Fluid_Discretization.h"
#include "PolynomialBasis.h"
#include "Timestepper.h"

/**
 * The constructor creates the necessary data structures for time evolution.
 * Lots of structures used in Fluid Discretization live here.
 **/
TimeStepper::TimeStepper( unsigned int nS, unsigned int tO, unsigned int pOrder,
                          GridStructure& Grid, bool Geometry,
                          std::string BCond )
    : mSize( Grid.Get_nElements( ) + 2 * Grid.Get_Guard( ) ), nStages( nS ),
      tOrder( tO ), BC( BCond ), a_jk( "RK a_jk", nStages, nStages ),
      b_jk( "RK b_jk", nStages, nStages ), SumVar_X( "SumVar_X", mSize + 1 ),
      U_s( "U_s", nStages + 1, 3, mSize + 1, pOrder ),
      dU_s( "dU_s", nStages + 1, 3, mSize + 1, pOrder ),
      SumVar_U( "SumVar_U", 3, mSize + 1, pOrder ),
      Grid_s( nStages + 1,
              GridStructure( Grid.Get_nNodes( ), Grid.Get_nElements( ),
                             Grid.Get_Guard( ), Grid.Get_xL( ), Grid.Get_xR( ),
                             Geometry ) ),
      StageData( "StageData", nStages + 1, mSize + 1 ),
      Flux_q( "Flux_q", 3, mSize + 1, Grid.Get_nNodes( ) ),
      dFlux_num( "Numerical Flux", 3, mSize + 1 ),
      uCF_F_L( "Face L", 3, mSize ), uCF_F_R( "Face R", 3, mSize ),
      Flux_U( "Flux_U", nStages + 1, mSize + 1 ), Flux_P( "Flux_P", mSize + 1 )
{

  // --- Call Initialization ---
  InitializeTimestepper( );
}

// Initialize arrays for timestepper
// TODO: Separate nStages from a tOrder
void TimeStepper::InitializeTimestepper( )
{

  if ( tOrder == 1 and nStages > 1 )
  {
    throw Error( "\n === \n \
      Issue in setting SSPRK coefficients.\n \
      Please enter an appropriate SSPRK temporal order and nStages\n \
      combination. We support first through fourth order timesteppers\n \
      using 1-3 stages for first-thrid order and 5 stages for second\n \
      through fourth order.\n === \n" );
  }
  if ( ( nStages != tOrder && nStages != 5 ) )
  {
    throw Error( "\n === \n \
      Issue in setting SSPRK coefficients.\n \
      Please enter an appropriate SSPRK temporal order and nStages\n \
      combination. We support first through fourth order timesteppers\n \
      using 1-3 stages for first-thrid order and 5 stages for second\n \
      through fourth order.\n === \n" );
  }

  // Init to zero
  for ( unsigned int i = 0; i < nStages; i++ )
    for ( unsigned int j = 0; j < nStages; j++ )
    {
      a_jk( i, j ) = 0.0;
      b_jk( i, j ) = 0.0;
    }

  if ( nStages < 5 )
  {

    if ( tOrder == 1 )
    {
      a_jk( 0, 0 ) = 1.0;
      b_jk( 0, 0 ) = 1.0;
    }
    else if ( tOrder == 2 )
    {
      a_jk( 0, 0 ) = 1.0;
      a_jk( 1, 0 ) = 0.5;
      a_jk( 1, 1 ) = 0.5;

      b_jk( 0, 0 ) = 1.0;
      b_jk( 1, 0 ) = 0.0;
      b_jk( 1, 1 ) = 0.5;
    }
    else if ( tOrder == 3 )
    {
      a_jk( 0, 0 ) = 1.0;
      a_jk( 1, 0 ) = 0.75;
      a_jk( 1, 1 ) = 0.25;
      a_jk( 2, 0 ) = 1.0 / 3.0;
      a_jk( 2, 1 ) = 0.0;
      a_jk( 2, 2 ) = 2.0 / 3.0;

      b_jk( 0, 0 ) = 1.0;
      b_jk( 1, 0 ) = 0.0;
      b_jk( 1, 1 ) = 0.25;
      b_jk( 2, 0 ) = 0.0;
      b_jk( 2, 1 ) = 0.0;
      b_jk( 2, 2 ) = 2.0 / 3.0;
    }
  }
  else if ( nStages == 5 )
  {
    if ( tOrder == 1 )
    {
      throw Error( "\n === We do support a 1st order, 5 stage SSPRK "
                   "integrator. === \n" );
    }
    else if ( tOrder == 2 )
    {
      a_jk( 0, 0 ) = 1.0;
      a_jk( 4, 0 ) = 0.2;
      a_jk( 1, 1 ) = 1.0;
      a_jk( 2, 2 ) = 1.0;
      a_jk( 3, 3 ) = 1.0;
      a_jk( 4, 4 ) = 0.8;

      b_jk( 0, 0 ) = 0.25;
      b_jk( 1, 1 ) = 0.25;
      b_jk( 2, 2 ) = 0.25;
      b_jk( 3, 3 ) = 0.25;
      b_jk( 4, 4 ) = 0.20;
    }
    else if ( tOrder == 3 )
    {
      a_jk( 0, 0 ) = 1.0;
      a_jk( 1, 0 ) = 0.0;
      a_jk( 2, 0 ) = 0.56656131914033;
      a_jk( 3, 0 ) = 0.09299483444413;
      a_jk( 4, 0 ) = 0.00736132260920;
      a_jk( 1, 1 ) = 1.0;
      a_jk( 3, 1 ) = 0.00002090369620;
      a_jk( 4, 1 ) = 0.20127980325145;
      a_jk( 2, 2 ) = 0.43343868085967;
      a_jk( 4, 2 ) = 0.00182955389682;
      a_jk( 3, 3 ) = 0.90698426185967;
      a_jk( 4, 4 ) = 0.78952932024253;

      b_jk( 0, 0 ) = 0.37726891511710;
      b_jk( 3, 0 ) = 0.00071997378654;
      b_jk( 4, 0 ) = 0.00277719819460;
      b_jk( 1, 1 ) = 0.37726891511710;
      b_jk( 4, 1 ) = 0.00001567934613;
      b_jk( 2, 2 ) = 0.16352294089771;
      b_jk( 3, 3 ) = 0.34217696850008;
      b_jk( 4, 4 ) = 0.29786487010104;
    }
    else if ( tOrder == 4 )
    {
      // a_jk( 0, 0 ) = 1.0;
      // a_jk( 1, 0 ) = 0.44437049406734;
      // a_jk( 2, 0 ) = 0.62010185138540;
      // a_jk( 3, 0 ) = 0.17807995410773;
      // a_jk( 4, 0 ) = 0.00683325884039;
      // a_jk( 1, 1 ) = 0.55562950593266;
      // a_jk( 2, 2 ) = 0.37989814861460;
      // a_jk( 4, 2 ) = 0.51723167208978;
      // a_jk( 3, 3 ) = 0.82192004589227;
      // a_jk( 4, 3 ) = 0.12759831133288;
      // a_jk( 4, 4 ) = 0.34833675773694;

      // b_jk( 0, 0 ) = 0.39175222700392;
      // b_jk( 1, 1 ) = 0.36841059262959;
      // b_jk( 2, 2 ) = 0.25189177424738;
      // b_jk( 3, 3 ) = 0.54497475021237;
      // b_jk( 4, 3 ) = 0.08460416338212;
      // b_jk( 4, 4 ) = 0.22600748319395;
      a_jk( 0, 0 ) = 1.0;
      a_jk( 1, 0 ) = 0.444370493651235;
      a_jk( 2, 0 ) = 0.620101851488403;
      a_jk( 3, 0 ) = 0.178079954393132;
      a_jk( 4, 0 ) = 0.000000000000000;
      a_jk( 1, 1 ) = 0.555629506348765;
      a_jk( 2, 2 ) = 0.379898148511597;
      a_jk( 4, 2 ) = 0.517231671970585;
      a_jk( 3, 3 ) = 0.821920045606868;
      a_jk( 4, 3 ) = 0.096059710526147;
      a_jk( 4, 4 ) = 0.386708617503269;

      b_jk( 0, 0 ) = 0.391752226571890;
      b_jk( 1, 1 ) = 0.368410593050371;
      b_jk( 2, 2 ) = 0.251891774271694;
      b_jk( 3, 3 ) = 0.544974750228521;
      b_jk( 4, 3 ) = 0.063692468666290;
      b_jk( 4, 4 ) = 0.226007483236906;
    }
  }
}

/**
 * Update Solution with SSPRK methods
 **/
void TimeStepper::UpdateFluid( myFuncType ComputeIncrement, double dt,
                               Kokkos::View<double***> U, GridStructure& Grid,
                               ModalBasis& Basis, SlopeLimiter& S_Limiter )
{

  const unsigned int order = Basis.Get_Order( );
  const unsigned int ilo   = Grid.Get_ilo( );
  const unsigned int ihi   = Grid.Get_ihi( );

  unsigned short int i;
  Kokkos::parallel_for(
      3, KOKKOS_LAMBDA( unsigned int iCF ) {
        for ( unsigned int iX = 0; iX < SumVar_U.extent( 1 ); iX++ )
        {
          for ( unsigned int k = 0; k < order; k++ )
          {
            SumVar_U( iCF, iX, k ) = 0.0;
          }
        }
      } );

  Kokkos::parallel_for(
      3, KOKKOS_LAMBDA( unsigned int iCF ) {
        for ( unsigned int iX = 0; iX <= ihi + 1; iX++ )
          for ( unsigned int k = 0; k < order; k++ )
          {
            U_s( 0, iCF, iX, k ) = U( iCF, iX, k );
          }
      } );

  Grid_s[0] = Grid;
  // StageData holds left interface positions
  Kokkos::parallel_for(
      ihi + 2, KOKKOS_LAMBDA( unsigned int iX ) {
        StageData( 0, iX ) = Grid.Get_LeftInterface( iX );
      } );

  for ( unsigned short int iS = 1; iS <= nStages; iS++ )
  {
    i = iS - 1;
    // re-zero the summation variables `SumVar`
    Kokkos::parallel_for(
        3, KOKKOS_LAMBDA( unsigned int iCF ) {
          for ( unsigned int iX = 0; iX < SumVar_U.extent( 1 ); iX++ )
          {
            for ( unsigned int k = 0; k < order; k++ )
            {
              SumVar_U( iCF, iX, k ) = 0.0;
            }
          }
        } );

    Kokkos::parallel_for(
        ihi + 2, KOKKOS_LAMBDA( unsigned int iX ) { SumVar_X( iX ) = 0.0; } );

    // --- Inner update loop ---

    for ( unsigned int j = 0; j < iS; j++ )
    {
      auto Usj =
          Kokkos::subview( U_s, j, Kokkos::ALL, Kokkos::ALL, Kokkos::ALL );
      auto dUsj =
          Kokkos::subview( dU_s, j, Kokkos::ALL, Kokkos::ALL, Kokkos::ALL );
      auto Flux_Uj = Kokkos::subview( Flux_U, j, Kokkos::ALL );
      ComputeIncrement( Usj, Grid_s[j], Basis, dUsj, Flux_q, dFlux_num, uCF_F_L,
                        uCF_F_R, Flux_Uj, Flux_P, BC );

      // inner sum
<<<<<<< HEAD
      Kokkos::parallel_for(
          3, KOKKOS_LAMBDA( unsigned int iCF ) {
            for ( unsigned int iX = 0; iX <= ihi + 1; iX++ )
              for ( unsigned int k = 0; k < order; k++ )
              {
                SumVar_U( iCF, iX, k ) +=
                    a_jk( i, j ) * U_s( j, iCF, iX, k ) +
                    dt * b_jk( i, j ) * dU_s( j, iCF, iX, k );
              }
          } );

      Kokkos::parallel_for(
          ihi + 2, KOKKOS_LAMBDA( unsigned int iX ) {
            SumVar_X( iX ) += a_jk( i, j ) * StageData( j, iX ) +
                              dt * b_jk( i, j ) * Flux_U( j, iX );
            StageData( iS, iX ) = SumVar_X( iX );
          } );
=======
      #pragma omp parallel for
      for ( unsigned int iCF = 0; iCF < 3; iCF++ )
        for ( unsigned int iX = 0; iX <= ihi + 1; iX++ )
          for ( unsigned int k = 0; k < order; k++ )
          {
            SumVar_U( iCF, iX, k ) += a_jk( i, j ) * U_s[j]( iCF, iX, k ) +
                                      dt * b_jk( i, j ) * dU_s[j]( iCF, iX, k );
          }

      #pragma omp parallel for
      for ( unsigned int iX = 0; iX <= ihi + 1; iX++ )
      {
        // std::printf("%d %f %f\n", iX, StageData[j][iX], Flux_U[j][iX] );
        SumVar_X[iX] +=
            a_jk( i, j ) * StageData[j][iX] + dt * b_jk( i, j ) * Flux_U[j][iX];
      }
>>>>>>> b26d5ff9
    }

    Kokkos::parallel_for(
        3, KOKKOS_LAMBDA( unsigned int iCF ) {
          for ( unsigned int iX = 0; iX <= ihi + 1; iX++ )
            for ( unsigned int k = 0; k < order; k++ )
            {
              U_s( iS, iCF, iX, k ) = SumVar_U( iCF, iX, k );
            }
        } );

    auto StageDataj = Kokkos::subview( StageData, iS, Kokkos::ALL );
    Grid_s[iS].UpdateGrid( StageDataj );

    // ! This will give poor performance. Why? ! But also helps with Sedov..
    // S_Limiter.ApplySlopeLimiter( U_s[iS], Grid_s[iS], Basis );
  }

  Kokkos::parallel_for(
      3, KOKKOS_LAMBDA( unsigned int iCF ) {
        for ( unsigned int iX = 0; iX <= ihi + 1; iX++ )
          for ( unsigned int k = 0; k < order; k++ )
          {
            U( iCF, iX, k ) = U_s( nStages, iCF, iX, k );
          }
      } );

  Grid = Grid_s[nStages];
  S_Limiter.ApplySlopeLimiter( U, Grid, Basis );
}<|MERGE_RESOLUTION|>--- conflicted
+++ resolved
@@ -270,7 +270,6 @@
                         uCF_F_R, Flux_Uj, Flux_P, BC );
 
       // inner sum
-<<<<<<< HEAD
       Kokkos::parallel_for(
           3, KOKKOS_LAMBDA( unsigned int iCF ) {
             for ( unsigned int iX = 0; iX <= ihi + 1; iX++ )
@@ -288,24 +287,6 @@
                               dt * b_jk( i, j ) * Flux_U( j, iX );
             StageData( iS, iX ) = SumVar_X( iX );
           } );
-=======
-      #pragma omp parallel for
-      for ( unsigned int iCF = 0; iCF < 3; iCF++ )
-        for ( unsigned int iX = 0; iX <= ihi + 1; iX++ )
-          for ( unsigned int k = 0; k < order; k++ )
-          {
-            SumVar_U( iCF, iX, k ) += a_jk( i, j ) * U_s[j]( iCF, iX, k ) +
-                                      dt * b_jk( i, j ) * dU_s[j]( iCF, iX, k );
-          }
-
-      #pragma omp parallel for
-      for ( unsigned int iX = 0; iX <= ihi + 1; iX++ )
-      {
-        // std::printf("%d %f %f\n", iX, StageData[j][iX], Flux_U[j][iX] );
-        SumVar_X[iX] +=
-            a_jk( i, j ) * StageData[j][iX] + dt * b_jk( i, j ) * Flux_U[j][iX];
-      }
->>>>>>> b26d5ff9
     }
 
     Kokkos::parallel_for(
