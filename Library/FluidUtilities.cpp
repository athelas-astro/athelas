/**
 * File     :  FluidUtilities.cpp
 * --------------
 *
 * Author   : Brandon L. Barker
 * Purpose  : Utility routines for fluid fields. Includes Riemann solvers.
**/ 

#include <iostream>
#include <vector>
#include <cstdlib>     /* abs */
#include <algorithm>    // std::min, std::max

#include "Error.h"
#include "Grid.h"
#include "PolynomialBasis.h"
#include "DataStructures.h"
#include "EquationOfStateLibrary_IDEAL.h"
#include "FluidUtilities.h"

/**
 * Compute the primitive quantities (density, momemtum, energy density)
 * from conserved quantities. Primitive quantities are stored at Gauss-Legendre
 * nodes.
**/
void ComputePrimitiveFromConserved( DataStructure3D& uCF, 
  DataStructure3D& uPF, ModalBasis& Basis, GridStructure& Grid )
{
  const unsigned int nNodes = Grid.Get_nNodes();
  const unsigned int ilo    = Grid.Get_ilo();
  const unsigned int ihi    = Grid.Get_ihi();

  double Tau = 0.0;
  double Vel = 0.0;
  double EmT = 0.0;

  for ( unsigned int iX = ilo; iX <= ihi; iX++ )
  for ( unsigned int iN = 0; iN < nNodes; iN++ )
  {
    // Density
    Tau = Basis.BasisEval( uCF, 0, iX, iN+1 );
    uPF(0,iX,iN) = 1.0 / Tau;

    // Momentum
    Vel = Basis.BasisEval( uCF, 1, iX, iN+1 );
    uPF(1,iX,iN) = uPF(0,iX,iN) * Vel;

    // Specific Total Energy
    EmT = Basis.BasisEval( uCF, 2, iX, iN+1 );
    uPF(2,iX,iN) = EmT / Tau;
  }


}


// Fluid vector. 
// ! Flag For Removal: Unused !
double Fluid( double Tau, double V, double Em_T, int iCF )
{
  if ( iCF == 0 )
  {
    return Tau;
  }
  else if ( iCF == 1 )
  {
    return V;
  }
  else if ( iCF == 2 )
  {
    return Em_T;
  }
  else{ // Error case. Shouldn't ever trigger.
    throw Error("Please input a valid iCF! (0,1,2). ");
    return -1; // just a formality.
  }
}

/**
 * Return a component iCF of the flux vector.
 * TODO: Flux_Fluid needs streamlining
**/
double Flux_Fluid( double V, double P, unsigned int iCF )
{
  if ( iCF == 0 )
  {
    return + V;
  }
  else if ( iCF == 1 )
  {
    return - P;
  }
  else if ( iCF == 2 )
  {
    return - P * V;
  }
  else{ // Error case. Shouldn't ever trigger.
    throw Error("Please input a valid iCF! (0,1,2). ");
    return -1.0; // just a formality.
  }
}


/**
 * Gudonov style numerical flux. Constucts v* and p* states.
**/
void NumericalFlux_Gudonov( double vL, double vR, double pL, double pR, 
     double zL, double zR, double& Flux_U, double& Flux_P  )
{
  Flux_U = ( pL - pR + zR*vR + zL*vL ) / ( zR + zL );
  Flux_P = ( zR*pL + zL*pR + zL*zR * (vL - vR) ) / ( zR + zL );
}


// ! Flag For Removal: Does This Even Work !
void NumericalFlux_HLL( double tauL, double tauR, double vL, double vR, 
  double eL, double eR, double pL, double pR, double zL, double zR, 
  int iCF, double& out )
{

  double uL = Fluid( tauL, vL, eL, iCF );
  double uR = Fluid( tauR, vR, eR, iCF );

    // zL += vL / tauL;
    // zR += vR / tauR;

    double am = std::max( std::max( 0.0, - zL ), - zR );
    double ap = std::max( std::max( 0.0, + zL ), + zR );

    // f = (zR * Flux_Fluid( vL, pL) + zL * Flux_Fluid( vR, pR) - zL*zR * ( uR - uL ) ) / (zL + zR)

    out = (ap * Flux_Fluid( vL, pL, iCF ) + am * Flux_Fluid( vR, pR, iCF ) - am*ap * (uR-uL) ) / ( am + ap );
}


//Compute Auxilliary


double ComputeTimestep_Fluid( DataStructure3D& U, 
       GridStructure& Grid, const double CFL )
{

  const double MIN_DT = 0.000000005;
  const double MAX_DT = 1.0;
  double dt_old = 10000.0;

  const unsigned int ilo    = Grid.Get_ilo();
  const unsigned int ihi    = Grid.Get_ihi();

  double Cs     = 0.0;
  double eigval = 0.0;

  // hold cell averages
  double tau_x  = 0.0;
  double vel_x  = 0.0;
  double eint_x = 0.0;

<<<<<<< HEAD
=======
  // Hold cell centers (not updated with grid)
  double r_np1 = 0.0; // r_{n+1}
  double r_n   = 0.0; // r_{n}
>>>>>>> 3e2dd214
  double dr    = 0.0;

  double dt1 = 0.0;
  double dt2 = 0.0;
  double dt  = 0.0;

  for ( unsigned int iX = ilo; iX <= ihi; iX++ )
  {

    // --- Compute Cell Averages ---
    tau_x  = U( 0, iX, 0 );
    vel_x  = U( 1, iX, 0 );
    eint_x = U( 2, iX, 0 );

<<<<<<< HEAD
    dr    = Grid.Get_Widths( iX );

    Cs     = ComputeSoundSpeedFromConserved_IDEAL( tau_x, vel_x, eint_x );
    eigval = Cs;

=======
    r_n   = Grid.Get_Centers( iX );
    r_np1 = Grid.Get_Centers( iX + 1 );
    dr = Grid.Get_Widths( iX );

    Cs     = ComputeSoundSpeedFromConserved_IDEAL( tau_x, vel_x, eint_x );
    eigval = Cs;
    
>>>>>>> 3e2dd214
    dt1 = std::abs( dr ) / std::abs( eigval - vel_x );
    dt2 = std::abs( dr ) / std::abs( eigval + vel_x );

    dt = std::min( dt1, dt2 );

    dt     = std::min( dt, dt_old );
    dt_old = dt;
  }

  dt = std::max( CFL * dt, MIN_DT );
  dt = std::min( dt, MAX_DT );

  if ( dt != dt )
  {
    throw Error("nan encountered in ComputeTimestep.\n");
  }
  
  return dt;

}<|MERGE_RESOLUTION|>--- conflicted
+++ resolved
@@ -155,12 +155,6 @@
   double vel_x  = 0.0;
   double eint_x = 0.0;
 
-<<<<<<< HEAD
-=======
-  // Hold cell centers (not updated with grid)
-  double r_np1 = 0.0; // r_{n+1}
-  double r_n   = 0.0; // r_{n}
->>>>>>> 3e2dd214
   double dr    = 0.0;
 
   double dt1 = 0.0;
@@ -175,21 +169,11 @@
     vel_x  = U( 1, iX, 0 );
     eint_x = U( 2, iX, 0 );
 
-<<<<<<< HEAD
     dr    = Grid.Get_Widths( iX );
 
     Cs     = ComputeSoundSpeedFromConserved_IDEAL( tau_x, vel_x, eint_x );
     eigval = Cs;
 
-=======
-    r_n   = Grid.Get_Centers( iX );
-    r_np1 = Grid.Get_Centers( iX + 1 );
-    dr = Grid.Get_Widths( iX );
-
-    Cs     = ComputeSoundSpeedFromConserved_IDEAL( tau_x, vel_x, eint_x );
-    eigval = Cs;
-    
->>>>>>> 3e2dd214
     dt1 = std::abs( dr ) / std::abs( eigval - vel_x );
     dt2 = std::abs( dr ) / std::abs( eigval + vel_x );
 
