--- conflicted
+++ resolved
@@ -1,43 +1,20 @@
-#ifndef BOUNDENFORCINGLIMITER_H
-#define BOUNDENFORCINGLIMITER_H
+#ifndef _BOUNDENFORCINGLIMITER_HPP_
+#define _BOUNDENFORCINGLIMITER_HPP_
 
 #include "Abstractions.hpp"
 
-void LimitDensity( Kokkos::View<Real ***> U, ModalBasis *Basis );
-void LimitInternalEnergy( Kokkos::View<Real ***> U, ModalBasis *Basis, 
+void LimitDensity( View3D U, ModalBasis *Basis );
+void LimitInternalEnergy( View3D U, ModalBasis *Basis, 
                           EOS *eos );
-void ApplyBoundEnforcingLimiter( Kokkos::View<Real ***> U, ModalBasis *Basis, 
+void ApplyBoundEnforcingLimiter( View3D U, ModalBasis *Basis, 
                                  EOS *eos );
-Real ComputeThetaState( const Kokkos::View<Real ***> U, ModalBasis *Basis, 
+Real ComputeThetaState( const View3D U, ModalBasis *Basis, 
                         EOS *eos, const Real theta, const UInt iCF, 
                         const UInt iX, const UInt iN );
-Real TargetFunc( const Kokkos::View<Real ***> U, ModalBasis *Basis, EOS *eos,
+Real TargetFunc( const View3D U, ModalBasis *Basis, EOS *eos,
                  const Real theta, const UInt iX, const UInt iN );
-Real Bisection( const Kokkos::View<Real ***> U, ModalBasis *Basis, EOS *eos,
+Real Bisection( const View3D U, ModalBasis *Basis, EOS *eos,
                 const UInt iX, const UInt iN );
-<<<<<<< HEAD
-Real Backtrace( const Kokkos::View<Real ***> U, ModalBasis *Basis, EOS *eos,
+Real Backtrace( const View3D U, ModalBasis *Basis, EOS *eos,
                 const UInt iX, const UInt iN );
-=======
-//Real Backtrace( const Kokkos::View<Real ***> U, ModalBasis *Basis,
-//                const UInt iX, const UInt iN );
-
-template < typename T >
-constexpr Real Backtrace( const T U, ModalBasis *Basis,
-                const UInt iX, const UInt iN )
-{
-  Real theta = 1.0;
-  Real nodal = -1.0;
-
-  while ( theta >= 0.01 && nodal < 0.0 )
-  {
-    nodal = TargetFunc( U, Basis, theta, iX, iN );
-
-    theta -= 0.05;
-  }
-
-  return theta;
-}
->>>>>>> 03534017
-
-#endif+#endif // _BOUNDENFORCINGLIMITER_HPP_