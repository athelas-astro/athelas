#ifndef _CONSTANTS_HPP_
#define _CONSTANTS_HPP_

#include <math.h> /* atan */

#include "Abstractions.hpp"

<<<<<<< HEAD
=======
namespace constants {
>>>>>>> 03534017

constexpr Real PI( ) { return std::atan( 1 ) * 4; }
constexpr Real G_GRAV = 6.674299999999999e-8; // cgs
constexpr Real L_sun  = 3.828e33;             // cgs
<<<<<<< HEAD
constexpr Real a = 7.5657e-15; //cgs
constexpr Real N_A = 6.022e+23;
constexpr Real k_B = 1.3806e-16;
#endif
=======
constexpr Real M_sun  = 1.98840987e+33;       // cgs
constexpr Real sigma_sb = 5.670374419184e-5;  // cgs
constexpr Real a = 7.5657e-15;                // cgs
constexpr Real k_B   = 1.380649e-16;          // cgs
constexpr Real m_e   = 9.1093837e-28;         // cgs
constexpr Real h     = 6.62607015e-27;        // cgs
constexpr Real hbar  = 1.05457182e-27;        // cgs
constexpr Real N_A   = 6.02214076e+23;        // 1 / mol
constexpr Real c_cgs = 2.99792458e+10;        // cgs   
constexpr Real c = 1.0;                       // natural
 
} // namespace constants
#endif // _CONSTANTS_HPP_
>>>>>>> 03534017
<|MERGE_RESOLUTION|>--- conflicted
+++ resolved
@@ -5,20 +5,14 @@
 
 #include "Abstractions.hpp"
 
-<<<<<<< HEAD
-=======
 namespace constants {
->>>>>>> 03534017
 
 constexpr Real PI( ) { return std::atan( 1 ) * 4; }
 constexpr Real G_GRAV = 6.674299999999999e-8; // cgs
 constexpr Real L_sun  = 3.828e33;             // cgs
-<<<<<<< HEAD
 constexpr Real a = 7.5657e-15; //cgs
 constexpr Real N_A = 6.022e+23;
 constexpr Real k_B = 1.3806e-16;
-#endif
-=======
 constexpr Real M_sun  = 1.98840987e+33;       // cgs
 constexpr Real sigma_sb = 5.670374419184e-5;  // cgs
 constexpr Real a = 7.5657e-15;                // cgs
@@ -31,5 +25,4 @@
 constexpr Real c = 1.0;                       // natural
  
 } // namespace constants
-#endif // _CONSTANTS_HPP_
->>>>>>> 03534017
+#endif // _CONSTANTS_HPP_