--- conflicted
+++ resolved
@@ -7,23 +7,14 @@
 #include "EoS.hpp"
 
 void ComputeIncrement_Fluid_Divergence(
-<<<<<<< HEAD
-    const Kokkos::View<Real ***> U, GridStructure *Grid, ModalBasis *Basis,
-    EOS *eos, Kokkos::View<Real ***> dU, Kokkos::View<Real ***> Flux_q,
-    Kokkos::View<Real **> dFlux_num, Kokkos::View<Real **> uCF_F_L,
-    Kokkos::View<Real **> uCF_F_R, Kokkos::View<Real *> Flux_U,
-    Kokkos::View<Real *> Flux_P );
-=======
-    const View3D U, GridStructure *Grid, ModalBasis *Basis,
+    const View3D U, GridStructure *Grid, ModalBasis *Basis, EOS *eos,
     View3D dU, View3D Flux_q, View2D dFlux_num, View2D uCF_F_L,
     View2D uCF_F_R, View1D Flux_U,
     View1D Flux_P, const Options opts );
->>>>>>> 03534017
 
 void ComputeIncrement_Fluid_Geometry( const View3D U,
                                       GridStructure *Grid, ModalBasis *Basis,
-<<<<<<< HEAD
-                                      EOS *eos, Kokkos::View<Real ***> dU );
+                                      EOS *eos, View3D dU );
 
 void Compute_Increment_Explicit(
     const Kokkos::View<Real ***> U, GridStructure *Grid, ModalBasis *Basis,
@@ -31,8 +22,6 @@
     Kokkos::View<Real **> dFlux_num, Kokkos::View<Real **> uCF_F_L,
     Kokkos::View<Real **> uCF_F_R, Kokkos::View<Real *> Flux_U,
     Kokkos::View<Real *> Flux_P, const std::string BC );
-=======
-                                      View3D dU );
 
 void ComputeIncrement_Fluid_Rad( const View3D uCF, const View3D uCR,
                                  GridStructure *Grid, ModalBasis *Basis,
@@ -40,10 +29,7 @@
 
 void Compute_Increment_Explicit(
     const View3D U, const View3D uCR, GridStructure *Grid, ModalBasis *Basis,
-    View3D dU, View3D Flux_q,
-    View2D dFlux_num, View2D uCF_F_L,
-    View2D uCF_F_R, View1D Flux_U,
-    View1D Flux_P, const Options opts );
->>>>>>> 03534017
+    EOS *eos, View3D dU, View3D Flux_q, View2D dFlux_num, View2D uCF_F_L,
+    View2D uCF_F_R, View1D Flux_U, View1D Flux_P, const Options opts );
 
 #endif // _FLUID__DISCRETIZATION_HPP_